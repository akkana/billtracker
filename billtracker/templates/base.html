--- conflicted
+++ resolved
@@ -4,111 +4,7 @@
   </head>
   <body>
 
-<<<<<<< HEAD
-    <!-- Banner: as usual, couldn't get this to work with pure CSS
-         but it works fine with a table. -->
-    <table id="banner">
-      <tr>
-        <td id="bannerleft">
-          <img src="/static/img/trackerdog-emboss.jpg" align=left>
-        <td id="bannermiddle">
-          <h1>The New Mexico Bill Tracker</h1>
-          <p>
-          <i>Track bills you're interested in during the NM legislative session.</i>
-        <td id="bannerright">
-          <img src="/static/img/scroll-pen.png">
-    </table>
-
-    <header class="menuheader">
-      <input class="menu-btn" type="checkbox" id="menu-btn" />
-      <label class="menu-icon" for="menu-btn">
-        <span class="navicon"></span>
-      </label>
-
-    {% set cururl = url_for(request.endpoint) %}
-    {% set navlinks = [
-        [ '/index', 'Home', True ],
-        [ '/allbills', 'All/New Bills', True ],
-        [ '/popular', 'Popular Bills', True ],
-        [ '/addbills', 'Track Bill #', False ],
-        [ '/settings', 'Settings', False ],
-        [ '/login', 'Login', True ],
-      ] %}
-
-      <ul class="mainmenu">
-
-        <li><span class=username>
-          {% if current_user and not current_user.is_anonymous %}
-            <b>{{ current_user.username }}:</b>
-          {% else %}
-            <i>(not logged in)</i>
-          {% endif %}
-        </span></li>
-
-        {% for navlink in navlinks %}
-          {% if current_user and not current_user.is_anonymous %}
-            {% if navlink[0] == '/login' %}
-              <li><a href="{{ url_for('logout') }}">Logout</a></li>
-            {% elif navlink[0] == cururl %}
-              <li><span class="pressed">{{ navlink[1] }}</span></li>
-            {% else %}
-              <li><a href="{{ navlink[0] }}">{{ navlink[1] }}</a></li>
-            {% endif %}
-          {% else %}
-            {% if navlink[0] == cururl %}
-              <li><span class="pressed"}}">{{ navlink[1] }}</a></li>
-            {% elif navlink[2] %}
-              <li><a href="{{ navlink[0] }}">{{ navlink[1] }}</a></li>
-            {% else %}
-              <li><span class="greyed">{{ navlink[1] }}</span></li>
-            {% endif %}
-          {% endif %}
-        {% endfor %}
-    </ul>
-
-    {% if session["sessionname"] %}
-      <b>{{ session["sessionname"] }} Session</b>
-      {% if current_user and not current_user.is_anonymous %}
-        (<a href="/changesession">change session</a>)
-      {% endif %}
-    {% else %}
-      &nbsp;
-    {% endif %}
-    </header>
-
-    <!-- Put system messages and alerts here to show on every page,
-         with class "newsbanner" or "newsalert", and optionally also
-         class either system-alert (red) or system-message (green).
-         You can set news alerts by setting an environment variable
-         in your run script (e.g. billtracker.wsgi):
-         os.environ["BILLTRACKER_ALERT"] = "Senate updates are running behind."
-         os.environ["BILLTRACKER_INFO"] = "The current session ends Feb 10."
-    -->
-    {% if config['BILLTRACKER_ALERT'] %}
-    <p class="newsalert">
-        {{ config['BILLTRACKER_ALERT'] }}
-    </p>
-    {% endif %}
-    {% if config['BILLTRACKER_INFO'] %}
-    <p class="newsbanner">
-        {{ config['BILLTRACKER_INFO'] }}
-    </p>
-    {% endif %}
-
-    {% with messages = get_flashed_messages() %}
-    {% if messages %}
-      <div class="error">
-        <ul>
-          {% for message in messages %}
-            <li>{{ message }}</li>
-          {% endfor %}
-        </ul>
-      </div>
-    {% endif %}
-    {% endwith %}
-=======
     {% include "banner.html" %}
->>>>>>> 41f445d7
 
     <!-- - Each page will put its content here: -->
     {% block content %}{% endblock %}
