#!/bin/sh

# Something about python3 -m unittest discover overrides the
# environment settings at the beginning of test_billtracker.py,
# resulting in overwriting the REAL database set in your
# environment's DATABASE_URL.
# Don't risk it; run this instead:

python3 -m unittest \
    test.test_billtracker \
    test.test_nmlegisbill \
<<<<<<< HEAD
    test.test_decodenmlegis

# Hold off on test_accdb, there's a working test in the pytest-renaming branch.
#     test.test_accdb \
=======
    test.test_accdb \
>>>>>>> 68dfd87e
<|MERGE_RESOLUTION|>--- conflicted
+++ resolved
@@ -9,11 +9,5 @@
 python3 -m unittest \
     test.test_billtracker \
     test.test_nmlegisbill \
-<<<<<<< HEAD
-    test.test_decodenmlegis
-
-# Hold off on test_accdb, there's a working test in the pytest-renaming branch.
-#     test.test_accdb \
-=======
     test.test_accdb \
->>>>>>> 68dfd87e
+    test.test_decodenmlegis